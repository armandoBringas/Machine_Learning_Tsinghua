--- conflicted
+++ resolved
@@ -148,7 +148,6 @@
 
 \subsubsection{Random Forest}
 
-<<<<<<< HEAD
 
 \subsubsection{LSTM - Long Short Term Memory}
 
@@ -156,15 +155,6 @@
 
 \vspace{0.5em}
 
-=======
-
-\subsubsection{LSTM - Long Short Term Memory}
-
-We are planning to implement an architecture that incorporates an LSTM cell into our sequence of input data. In this cell architecture, the intermediate variables \( \overline{i}, \overline{f}, \overline{o} \), corresponding to the \textit{input}, \textit{forget}, and \textit{output} gates, play crucial roles in updating the cell and hidden states. The determination of the hidden state vector \( \overline{h}^{(k)}_{t} \) and the cell state vector \( \overline{c}^{(k)}_{t} \) is a multi-step process that starts by computing the intermediate variables, followed by the computation of the hidden states from these intermediates \cite{Aggarwal2018}. The updates are as follows:
-
-\vspace{0.5em}
-
->>>>>>> 74fb1ca6
 \textbf{[Setting up intermediates]}
 \begin{align*}
 \begin{matrix}
@@ -222,7 +212,6 @@
 
 
 Is important to check if the impact to work directly with raw signals, the effects of the noise and the implications of not doing feature extraction do not affect performance in the training of the model. Subsequently, with the results of the first trials we might plan work more in data pre-processing if needed or even transition to more complex architectures. Other point of consideration is that one of the common problems is that the time-series sequences can be extremely long and therefore can be certain limitations with its performance \cite{Aggarwal2018}.
-<<<<<<< HEAD
 
 \subsection{Evaluation}
 
@@ -239,9 +228,36 @@
 \end{gather}
 
 The average precision function, compares the quantity of succesful predictions with the total quantity of data. We define this function as follows:
-=======
-
-\subsection{Evaluation}
+
+\begin{equation*}
+AP = \frac{1}{N} \sum_{i=1}^{N}{\mathcal{C}(w_i,y_i)}
+\end{equation*}
+
+Where $\mathcal{C}(w_i,y_i)$ is a function such that:
+
+\[
+\mathcal{C}(w_i,y_i) =
+\begin{cases}
+  1 \text{ if } w_i = y_i \forall i \in \mathds{N}, 1 \leq i \leq N\\
+  0 \text{ if } w_i \neq y_i \forall i \in \mathds{N}, 1 \leq i \leq N
+\end{cases}
+\]
+
+Then, doing a redefinition of this function as:
+
+\begin{equation*}
+APF(\mathcal{W}, \mathcal{Y}) = \frac{1}{N} A 1_N
+\end{equation*}
+
+Where $A$ is a matrix of $1 \times N$ which each of its elements described by $\omega_i$, where $ \omega_i = \mathcal{C}(w_i,y_i), \forall i \in \mathds{N}, 1 \leq i \leq N$ and $1_N$ is a matrix of $N \times 1$ with all of its elements being $1$. Finally, we can define our average precision function as:
+
+\begin{gather}
+  APF(\mathcal{W}, \mathcal{Y}) = \frac{1}{N} A 1_N \\
+  APF(\mathcal{W}, \mathcal{Y}) = \frac{1}{N} (\omega_1, \ldots, \omega_N) (1, \ldots, 1)^\intercal 
+\end{gather}
+
+\subsubsection{Specificity and Sensitivity/Recall}
+
 
 To evaluate model classification, predictions that align with the ground truth and exceed the threshold are labeled as True Positives (TP). Predictions that do not match are labeled as False Positives (FP), while ground truths without a corresponding prediction are labeled as False Negatives (FN). Where,
 
@@ -255,51 +271,6 @@
 \end{cases}
 \]
 
-It is necessary to compute the average precision \cite{child-mind-institute-detect-sleep-states}. By collecting the events within each \texttt{series\_id} from the data the Average Precision score will be computed for each \( \text{event} \times \text{tolerance} \) group \cite{child-mind-institute-detect-sleep-states}. The Average Precision is a measure that combines recall and precision for ranked retrieval results, for one information need, the average precision is the mean of the precision scores after each relevant document is retrieved \cite{Zhang2009}. Average Precision is defined as:
->>>>>>> 74fb1ca6
-
-\begin{equation*}
-AP = \frac{1}{N} \sum_{i=1}^{N}{\mathcal{C}(w_i,y_i)}
-\end{equation*}
-
-Where $\mathcal{C}(w_i,y_i)$ is a function such that:
-
-\[
-\mathcal{C}(w_i,y_i) =
-\begin{cases}
-  1 \text{ if } w_i = y_i \forall i \in \mathds{N}, 1 \leq i \leq N\\
-  0 \text{ if } w_i \neq y_i \forall i \in \mathds{N}, 1 \leq i \leq N
-\end{cases}
-\]
-
-Then, doing a redefinition of this function as:
-
-\begin{equation*}
-APF(\mathcal{W}, \mathcal{Y}) = \frac{1}{N} A 1_N
-\end{equation*}
-
-Where $A$ is a matrix of $1 \times N$ which each of its elements described by $\omega_i$, where $ \omega_i = \mathcal{C}(w_i,y_i), \forall i \in \mathds{N}, 1 \leq i \leq N$ and $1_N$ is a matrix of $N \times 1$ with all of its elements being $1$. Finally, we can define our average precision function as:
-
-\begin{gather}
-  APF(\mathcal{W}, \mathcal{Y}) = \frac{1}{N} A 1_N \\
-  APF(\mathcal{W}, \mathcal{Y}) = \frac{1}{N} (\omega_1, \ldots, \omega_N) (1, \ldots, 1)^\intercal 
-\end{gather}
-
-\subsubsection{Specificity and Sensitivity/Recall}
-
-
-To evaluate model classification, predictions that align with the ground truth and exceed the threshold are labeled as True Positives (TP). Predictions that do not match are labeled as False Positives (FP), while ground truths without a corresponding prediction are labeled as False Negatives (FN). Where,
-
-\[
-\text{Score}(x) = 
-\begin{cases} 
-\text{TP} & \text{if }x \text{ matched and } x > \text{thresh.} \\
-\text{FP} & \text{if }x \text{ unmatched pred.} \\
-\text{FN} & \text{if }x \text{ unmatched truth} \\
-\text{TN} & \text{otherwise}
-\end{cases}
-\]
-
 We can make two measurements with this information, being the first; specificity, the rate of true positives and the second; sensitivity or recall, the rate or true negatives. Each ones is defined below with its corresponding notation ($SPC$ and $SN$)
 
 \begin{gather}
@@ -311,28 +282,14 @@
 
 With $APF$, $SPC$ and $SN$ the average precision function, the specificity and the sensitivity or recall, as defined before. And with $\alpha$, $\beta$, $\gamma$ values that weight each metric, we have our final expression as described here:
 
-\begin{equation}
+\begin{equation*}
 \text{Model evaluation } = \alpha APF + \beta SPC + \gamma SN 
 \end{equation*}
 
-<<<<<<< HEAD
 \vspace{.5em}
-=======
-where \(P_n\) and \(R_n\) are the precision and recall at the nth threshold. With random predictions, the AP is the fraction of positive samples, the value from this function ranges from 0 and 1 and higher is better computed from the prediction scores, \cite{scikit-learn}\cite{flach2015}. Precision and Recall are computed as follows:
-
-\begin{equation*}
-    \text{precision} = \frac{tp}{tp + fp}, \quad
-    \text{recall} = \frac{tp}{tp + fn} 
-\end{equation*}
->>>>>>> 74fb1ca6
-
-\vspace{.5em}
-
-
-<<<<<<< HEAD
-=======
-
->>>>>>> 74fb1ca6
+
+
+
 \section{Results}
 
 One challenge we have noticed is that the data for sleep state detection can originate from various types of devices, such as optical plethysmography and accelerometer signals \cite{Beattie_2017}\cite{Fedorin2019}, depending on the research context. Specifically, there are instances where the data is derived from accelerometers, among other sensor types. Consequently, the methods utilized in each case act as a baseline for their respective projects. This implies that it may not be feasible to develop a universal solution that generalizes across data from different sources.
