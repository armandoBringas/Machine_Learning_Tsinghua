--- conflicted
+++ resolved
@@ -162,11 +162,6 @@
 
  \begin{figure*}[ht]
     \centering
-<<<<<<< HEAD
-    \includegraphics[width=1\linewidth]{figures/038441c925bb_anglez.png}
-    \caption{Accelerometer training data. Plot of \texttt{step} againts \texttt{anglez} showing \texttt{event} state}
-    \label{fig:accelerometerdata_series-038441c925bb_anglez}
-=======
     \includegraphics[width=1\linewidth]{report/figures/038441c925bb_anglez.png}
     \caption{Accelerometer training data. Plot of \texttt{step} againts \texttt{anglez} showing \texttt{event} state}
     \label{fig:accelerometerdata_series-038441c925bb_anglez}
@@ -179,21 +174,14 @@
     \includegraphics[width=1\linewidth]{report/figures/038441c925bb_enmo.png}
     \caption{Accelerometer training data. Plot of \texttt{step} againts \texttt{enmo} showing \texttt{event} state}
     \label{fig:accelerometerdata_series-038441c925bb_enmo}
->>>>>>> 23589615
-\end{figure*}
-
-
-
- \begin{figure*}[ht]
-    \centering
-    \includegraphics[width=1\linewidth]{figures/038441c925bb_enmo.png}
-    \caption{Accelerometer training data. Plot of \texttt{step} againts \texttt{enmo} showing \texttt{event} state}
-    \label{fig:accelerometerdata_series-038441c925bb_enmo}
 \end{figure*}
 
 
     
 \subsection{Model}
+
+\subsubsection{Random Forest}
+
 
 \subsubsection{LSTM - Long Short Term Memory}
 
@@ -259,17 +247,6 @@
 
 Is important to check if the impact to work directly with raw signals, the effects of the noise and the implications of not doing feature extraction do not affect performance in the training of the model. Subsequently, with the results of the first trials we might plan work more in data pre-processing if needed or even transition to more complex architectures. Other point of consideration is that one of the common problems is that the time-series sequences can be extremely long and therefore can be certain limitations with its performance \cite{Aggarwal2018}.
 
-\subsection{Random Forest}
-
-Alongside the implementation of the LSTM model, a Random Forest model will be incorporated to explore an alternative approach in this study. The selection of this model was predicated upon a comprehensive review of the literature conducted during the preliminary phases of this project. As demonstrated in prior cases, Random Forest has exhibited commendable performance and accuracy in the detection of sleep stages, rendering it a suitable method for comparison with the primary model to be developed in our project, namely LSTM.
-
-The Random Forest model is initialized with a predetermined number of $100$ estimators (\textit{n \textunderscore estimators}) and a minimum leaf sample size (\textit{min \textunderscore sample \textunderscore leaf}) set to $300$. These initial values are chosen for the purpose of assessing the model's efficiency and will be subject to subsequent adjustments based on its performance. Given the substantial volume of data in this scenario, it is anticipated that the minimum leaf sample size will remain unchanged, whereas the number of estimators will likely need to be increased to optimize performance.
-
-To ensure reproducibility, a seed is fixed by setting the \textit{random \textunderscore state} to a value of $42$. This measure allows the code to generate consistent results when executed with the same seed. Additionally, the \textit{n \textunderscore jobs} parameter from the scikit-learn library is configured with a value of $-1$, enabling the utilization of all available processors on the device running the code.
-
-The model implementation is [Se me ocurrió una nueva forma de iterar que genere más variación entre resultados así que reemplazaré lo que había aquí referente a las iteraciones y algunas expresiones matemáticas con ello]
-
-
 \subsection{Evaluation}
 
 To evaluate model classification, three factors will be taken into account; the average precision ($AP$), the sensitivity or recall ($SN$) and the specificity ($SPC$). Each one is described as follows:
